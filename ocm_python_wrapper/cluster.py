--- conflicted
+++ resolved
@@ -3,11 +3,7 @@
 
 import rosa.cli as rosa_cli
 import yaml
-<<<<<<< HEAD
-from benedict import benedict
-=======
 from clouds.aws.roles.roles import create_or_update_role_policy
->>>>>>> b70db74b
 from ocm_python_client import ApiException
 from ocm_python_client.exceptions import NotFoundException
 from ocm_python_client.model.add_on import AddOn
@@ -266,100 +262,26 @@
             self.addon_name
         ).to_dict()
 
-    def validate_and_update_addon_parameters(
-        self, user_parameters, use_api_defaults=True
-    ):
-        """Validate and update user input parameters against API's conditions and requirements.
-
-        Args:
-            user_parameters (List) : User parameters
-                Example:
-                    parameters = [{"id": "has-external-resources", "value": "false"},
-                                    {"id": "aws-cluster-test-param", "value": "false"},]
-
-            use_api_defaults (bool) : If true, set required parameter (which are not part of `user_parameters`) with
-                                            default value to not fail as missing.
-
-        Returns:
-            user_parameters: Updated parameters (if default values updated) to provide for installation.
-
-        Raises:
-            ValueError: When a required parameter is missing,
-                        or when parameters are passed but not needed for addon.
-        """
-
-        def _get_required_cluster_parameters(_addon_parameters):
-            """Filter cluster-related ``addon parameters``
-
-            Args:
-                _addon_parameters (dict) : Addons parameters from Clusters Management
-            ``cluster_mgmt_v1_addons_addon_id`` API.
-
-            Returns:
-                Dict of required parameters which are relevant for the cluster's configuration
-                example:
-                _required_parameters = {'cidr-range': {'default_value': '10.1.0.0/26'}, 'addon_parameter': {
-                        'default_value': ''}, ..}
-
-            """
-            _required_parameters = {}
-
-            for param in _addon_parameters["items"]:
-                if param["required"] is True:
-                    param_conditions = [
-                        con["data"]
-                        for con in param["conditions"]
-                        if param["required"] is True and con["resource"] == "cluster"
-                    ]
-                    if param_conditions:
-                        for condition, condition_value in param_conditions[0].items():
-                            cluster_condition_value = benedict(
-                                self.instance.to_dict(), keypath_separator="."
-                            ).get(condition)
-                            if not (
-                                (
-                                    isinstance(condition_value, list)
-                                    and cluster_condition_value in condition_value
-                                )
-                                or cluster_condition_value == condition_value
-                            ):
-                                break
-                        else:
-                            _required_parameters[param["id"]] = {
-                                "default_value": param.get("default_value")
-                            }
-
-            return _required_parameters
-
+    def validate_addon_parameters(self, parameters):
         _info = self.addon_info()
-        addon_parameters = _info.get("parameters")
-        if not addon_parameters and user_parameters:
+        _parameters = _info.get("parameters")
+        if not _parameters and parameters:
             raise ValueError(f"{self.addon_name} does not take any parameters")
 
-        required_parameters = _get_required_cluster_parameters(
-            _addon_parameters=addon_parameters
-        )
-
-        user_addon_parameters = [param["id"] for param in user_parameters]
+        required_parameters = [
+            param["id"] for param in _parameters["items"] if param["required"] is True
+        ]
+        user_addon_parameters = [param["id"] for param in parameters]
+
         missing_parameter = []
-
-        for param, param_dict in required_parameters.items():
+        for param in required_parameters:
             if param not in user_addon_parameters:
-                if use_api_defaults and required_parameters[param]["default_value"]:
-                    user_parameters.append(
-                        {
-                            "id": param,
-                            "value": required_parameters[param]["default_value"],
-                        }
-                    )
-                else:
-                    missing_parameter.append(param)
+                missing_parameter.append(param)
 
         if missing_parameter:
             raise ValueError(
                 f"{self.addon_name} missing some required parameters {missing_parameter}"
             )
-        return user_parameters
 
     def install_addon(
         self,
@@ -368,7 +290,6 @@
         wait_timeout=TIMEOUT_30MIN,
         brew_token=None,
         rosa=False,
-        use_api_defaults=True,
     ):
         """
         Install addon on the cluster
@@ -379,7 +300,6 @@
             wait_timeout (int): Timeout in seconds to wait for addon to be installed.
             brew_token (str): brew token for creating brew pull secret
             rosa (bool): Use ROSA cli if True else use OCM API
-            use_api_defaults (bool): Use addon parameter default value if not provided.
 
          Returns:
             AddOnInstallation or list: list of stdout responses if rosa is True, else AddOnInstallation
@@ -389,13 +309,9 @@
             "id": self.addon_name,
             "addon": addon,
         }
-
-        parameters = self.validate_and_update_addon_parameters(
-            user_parameters=parameters, use_api_defaults=use_api_defaults
-        )
-
         if parameters:
             _parameters = []
+            self.validate_addon_parameters(parameters=parameters)
             for params in parameters:
                 _parameters.append(
                     AddOnInstallationParameter(id=params["id"], value=params["value"])
