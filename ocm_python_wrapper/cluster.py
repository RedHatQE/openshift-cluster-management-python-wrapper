import yaml
from ocm_python_client import ApiException
from ocm_python_client.exceptions import NotFoundException
from ocm_python_client.model.add_on import AddOn
from ocm_python_client.model.add_on_installation import AddOnInstallation
from ocm_python_client.model.add_on_installation_parameter import (
    AddOnInstallationParameter,
)
from ocm_python_client.model.upgrade_policy import UpgradePolicy
from ocp_resources.utils import TimeoutExpiredError, TimeoutSampler
from ocp_utilities.infra import get_client

from ocm_python_wrapper.exceptions import MissingResourceError
from ocm_python_wrapper.logger import get_logger

LOGGER = get_logger(__name__)
TIMEOUT_10MIN = 10 * 60
TIMEOUT_30MIN = 30 * 60
SLEEP_1SEC = 1


class Clusters:
    def __init__(self, client):
        self.client = client

    def get(self):
        clusters_list = self.client.api_clusters_mgmt_v1_clusters_get()
        for cluster in clusters_list.items:
            yield Cluster(client=self.client, name=cluster.name)


class Cluster:
    def __init__(self, client, name):
        self.client = client
        self.name = name
        self.cluster_id = self._cluster_id()
        self.hosted = self.is_hosted

    def _cluster_id(self):
        cluster_list = self.client.api_clusters_mgmt_v1_clusters_get(
            search=f"name like '{self.name}'"
        ).items
        if cluster_list:
            return cluster_list[0].id
        raise MissingResourceError(name=self.name, kind="cluster")

    @property
    def instance(self):
        return self.client.api_clusters_mgmt_v1_clusters_cluster_id_get(
            cluster_id=self.cluster_id
        )

    # Cluster credentials
    @property
    def credentials(self):
        return self.client.api_clusters_mgmt_v1_clusters_cluster_id_credentials_get(
            cluster_id=self.cluster_id
        )

    @property
    def kubeconfig(self):
        kubeconfig = yaml.safe_load(self.credentials.kubeconfig)
        # TODO: Remove once https://issues.redhat.com/browse/OCPBUGS-8101 is resolved
        if self.hosted:
            del kubeconfig["clusters"][0]["cluster"]["certificate-authority-data"]
        return kubeconfig

    @property
    def ocp_client(self):
        return get_client(config_dict=self.kubeconfig)

    # Cluster version
    def wait_for_ocm_cluster_version(self, ocp_target_version):
        LOGGER.info(
            f"Wait for cluster {self.name} version to be {ocp_target_version} in OCM."
        )
        samples = TimeoutSampler(
            wait_timeout=TIMEOUT_10MIN,
            sleep=10,
            func=lambda: self.instance.version.raw_id == ocp_target_version,
        )
        try:
            for sample in samples:
                if sample:
                    return
        except TimeoutExpiredError:
            LOGGER.error(
                f"Cluster {self.name} version {self.instance.version.raw_id} does not match "
                f"expected {ocp_target_version} version"
            )
            raise

    # Upgrade policies
    @property
    def upgrade_policies(self):
        return (
            self.client.api_clusters_mgmt_v1_clusters_cluster_id_upgrade_policies_get(
                cluster_id=self.cluster_id
            ).items
        )

    def update_upgrade_policies(
        self, upgrade_policies_dict, wait=False, wait_timeout=TIMEOUT_10MIN
    ):
        LOGGER.info("Update cluster upgrade policies.")
        try:
            self.client.api_clusters_mgmt_v1_clusters_cluster_id_upgrade_policies_post(
                cluster_id=self.cluster_id,
                upgrade_policy=UpgradePolicy(**upgrade_policies_dict),
            )
            if wait:
                self.wait_for_updated_upgrade_policy(
                    ocp_target_version=upgrade_policies_dict["version"],
                    wait_timeout=wait_timeout,
                )
        except ApiException as ex:
            LOGGER.error(
                f"Fail to update upgrade policy {upgrade_policies_dict} on {ex.body}"
            )
            raise

    def delete_upgrade_policy(self, upgrade_policy_id):
        LOGGER.info(f"Delete upgrade policy {upgrade_policy_id}")
        try:
            self.client.api_clusters_mgmt_v1_clusters_cluster_id_upgrade_policies_upgrade_policy_id_delete(
                cluster_id=self.cluster_id,
                upgrade_policy_id=upgrade_policy_id,
            )
        except ApiException as ex:
            LOGGER.error(
                f"Fail to delete upgrade policy {upgrade_policy_id} on {ex.body}"
            )
            raise

    def get_upgrade_policy_id(self, upgrade_type="OSD"):
        LOGGER.info("Get upgrade policy id")
        upgrade_policy = [
            policy
            for policy in self.upgrade_policies
            if policy.upgrade_type == upgrade_type
        ]
        assert upgrade_policy, f"Could not find a policy of {upgrade_type} type"
        return upgrade_policy[0]

    def wait_for_updated_upgrade_policy(
        self, ocp_target_version, wait_timeout=TIMEOUT_10MIN
    ):
        LOGGER.info(
            f"Wait for cluster {self.name} upgrade policy to be updated with {ocp_target_version} version."
        )
        samples = TimeoutSampler(
            wait_timeout=wait_timeout,
            sleep=1,
            func=lambda: self.upgrade_policies,
        )
        try:
            for sample in samples:
                if sample and sample[0].version == ocp_target_version:
                    LOGGER.info(f"Upgrade policy updated: {sample}")
                    return
        except TimeoutExpiredError:
            LOGGER.error("Upgrade policy was not updated")
            raise

<<<<<<< HEAD
    @property
    def is_hosted(self):
        return self.instance.hypershift.enabled is True
=======
    def delete(self, wait=True, timeout=1800):
        LOGGER.info(f"Delete cluster {self.name}.")
        self.client.api_clusters_mgmt_v1_clusters_cluster_id_delete(
            cluster_id=self.cluster_id
        )
        if wait:
            self.wait_for_cluster_deletion(wait_timeout=timeout)

    def wait_for_cluster_deletion(self, wait_timeout=TIMEOUT_30MIN):
        LOGGER.info(f"Wait for cluster {self.name} to be deleted.")
        try:
            for sample in TimeoutSampler(
                wait_timeout=wait_timeout,
                sleep=SLEEP_1SEC,
                func=self.instance,
            ):
                if not sample:
                    return
        except TimeoutExpiredError:
            LOGGER.error("Timeout waiting for cluster to be deleted")
            raise

    def wait_for_cluster_ready(self, wait_timeout=TIMEOUT_30MIN):
        LOGGER.info(f"Wait for cluster {self.name} to be ready.")
        try:
            for sample in TimeoutSampler(
                wait_timeout=wait_timeout,
                sleep=SLEEP_1SEC,
                func=self.instance,
            ):
                if sample and sample.state == "ready":
                    return True
        except TimeoutExpiredError:
            LOGGER.error("Timeout waiting for cluster to be deleted")
            raise
>>>>>>> c4ec32f7


class ClusterAddOn(Cluster):
    """
    manage cluster addon

    Example:
         _client = OCMPythonClient(
        token=os.environ["OCM_TOKEN"],
        endpoint="https://sso.redhat.com/auth/realms/redhat-external/protocol/openid-connect/token",
        api_host="stage",
        discard_unknown_keys=True,
        ).client
        cluster_addon = ClusterAddOn(
            client=_client, cluster_name="cluster-name", addon_name="ocm-addon-test-operator"
        )
        parameters = [
            {"id": "has-external-resources", "value": "false"},
            {"id": "aws-cluster-test-param", "value": "false"},
        ]
        cluster_addon.install_addon(parameters=parameters)
        cluster_addon.uninstall_addon()

    """

    class State:
        INSTALLING = "installing"
        READY = "ready"

    def __init__(self, client, cluster_name, addon_name):
        super().__init__(client=client, name=cluster_name)
        self.addon_name = addon_name

    def addon_info(self):
        return self.client.api_clusters_mgmt_v1_addons_addon_id_get(
            self.addon_name
        ).to_dict()

    def validate_addon_parameters(self, parameters):
        _info = self.addon_info()
        _parameters = _info.get("parameters")
        if not _parameters and parameters:
            raise ValueError(f"{self.addon_name} does not take any parameters")

        required_parameters = [
            param["id"] for param in _parameters["items"] if param["required"] is True
        ]
        user_addon_parameters = [param["id"] for param in parameters]

        missing_parameter = []
        for param in required_parameters:
            if param not in user_addon_parameters:
                missing_parameter.append(param)

        if missing_parameter:
            raise ValueError(
                f"{self.addon_name} missing some required parameters {missing_parameter}"
            )

    def install_addon(self, parameters=None, wait=True, wait_timeout=TIMEOUT_30MIN):
        """
        Install addon on the cluster

        Args:
            parameters (list): List of dict.
            wait (bool): True to wait for addon to be installed.
            wait_timeout (int): Timeout in seconds to wait for addon to be installed.
        """
        addon = AddOn(id=self.addon_name)
        _addon_installation_dict = {
            "id": self.addon_name,
            "addon": addon,
        }
        if parameters:
            _parameters = []
            self.validate_addon_parameters(parameters=parameters)
            for params in parameters:
                _parameters.append(
                    AddOnInstallationParameter(id=params["id"], value=params["value"])
                )

            _addon_installation_dict["parameters"] = {"items": _parameters}

        LOGGER.info(f"Installing addon {self.addon_name}")
        res = self.client.api_clusters_mgmt_v1_clusters_cluster_id_addons_post(
            cluster_id=self.cluster_id,
            add_on_installation=AddOnInstallation(
                _check_type=False, **_addon_installation_dict
            ),
        )
        if wait:
            self.wait_for_install_state(
                state=self.State.READY, wait_timeout=wait_timeout
            )

        LOGGER.info(f"{self.addon_name} successfully installed")
        return res

    def addon_installation_instance(self):
        try:
            return self.client.api_clusters_mgmt_v1_clusters_cluster_id_addons_addoninstallation_id_get(
                cluster_id=self.cluster_id, addoninstallation_id=self.addon_name
            )
        except NotFoundException:
            LOGGER.info(f"{self.addon_name} not found")
            return

    def addon_installation_instance_sampler(self, wait_timeout=TIMEOUT_30MIN):
        return TimeoutSampler(
            wait_timeout=wait_timeout,
            sleep=SLEEP_1SEC,
            func=self.addon_installation_instance,
        )

    def wait_for_install_state(self, state, wait_timeout=TIMEOUT_30MIN):
        _state = None
        try:
            for (
                _addon_installation_instance
            ) in self.addon_installation_instance_sampler(wait_timeout=wait_timeout):
                _state = str(_addon_installation_instance.get("state"))
                if _state == state:
                    return True
        except TimeoutExpiredError:
            LOGGER.error(
                f"Timeout waiting for {self.addon_name} state to be {state}, last state was {_state}"
            )
            raise

    def uninstall_addon(self, wait=True, wait_timeout=TIMEOUT_30MIN):
        LOGGER.info(f"Removing addon {self.addon_name}")
        res = self.client.api_clusters_mgmt_v1_clusters_cluster_id_addons_addoninstallation_id_delete(
            cluster_id=self.cluster_id,
            addoninstallation_id=self.addon_name,
        )
        if wait:
            for (
                _addon_installation_instance
            ) in self.addon_installation_instance_sampler(wait_timeout=wait_timeout):
                if not _addon_installation_instance:
                    return True
        LOGGER.info(f"{self.addon_name} was successfully removed")
        return res<|MERGE_RESOLUTION|>--- conflicted
+++ resolved
@@ -34,7 +34,7 @@
         self.client = client
         self.name = name
         self.cluster_id = self._cluster_id()
-        self.hosted = self.is_hosted
+        self.hypershift = self.is_hypershift
 
     def _cluster_id(self):
         cluster_list = self.client.api_clusters_mgmt_v1_clusters_get(
@@ -162,11 +162,10 @@
             LOGGER.error("Upgrade policy was not updated")
             raise
 
-<<<<<<< HEAD
-    @property
-    def is_hosted(self):
+    @property
+    def is_hypershift(self):
         return self.instance.hypershift.enabled is True
-=======
+
     def delete(self, wait=True, timeout=1800):
         LOGGER.info(f"Delete cluster {self.name}.")
         self.client.api_clusters_mgmt_v1_clusters_cluster_id_delete(
@@ -202,7 +201,6 @@
         except TimeoutExpiredError:
             LOGGER.error("Timeout waiting for cluster to be deleted")
             raise
->>>>>>> c4ec32f7
 
 
 class ClusterAddOn(Cluster):
