--- conflicted
+++ resolved
@@ -2,29 +2,6 @@
     python: python3
 
 repos:
-<<<<<<< HEAD
-  - repo: https://github.com/PyCQA/autoflake
-    rev: "v2.2.1"
-    hooks:
-      - id: autoflake
-        args:
-          - --in-place
-          - --remove-unused-variables
-          - --remove-all-unused-imports
-
-  - repo: https://github.com/PyCQA/isort
-    rev: "5.12.0"
-    hooks:
-      - id: isort
-
-  - repo: https://github.com/psf/black
-    rev: "23.11.0"
-    hooks:
-    - id: black
-      args: [--preview]
-
-=======
->>>>>>> 0cdfa5d5
   - repo: https://github.com/pre-commit/pre-commit-hooks
     rev: "v4.5.0"
     hooks:
